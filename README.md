--- conflicted
+++ resolved
@@ -26,15 +26,8 @@
 
 # Current effects
 
-<<<<<<< HEAD
-| Author      | Effect                                      | Description                                     |
-|-------------|---------------------------------------------|-------------------------------------------------|
-| Ben Simms   | [Rainbow](web/priv/js_effects/rainbow.js)   | Just a simple rainbow effect to demo things     |
-| John Vidler | [Conway](web/priv/js_effects/conway.js)     | The classic Conway's Game of Life sim           |
-| John Vidler | [Colorway](web/priv/js_effects/colorway.js) | Another Conway's Game of Life sim, with trails! |
-=======
-| Author                                       | Effect                                                 | Description                                                                                 |
-|----------------------------------------------|--------------------------------------------------------|---------------------------------------------------------------------------------------------|
-| [@simmsb](https://github.com/simmsb)         | [Rainbow](web/priv/js_effects/rainbow.js)              | Just a simple rainbow effect to demo things                                                 |
-| [@JohnVidler](https://github.com/JohnVidler) | [Conway's Game of Life](web/priv/js_effects/conway.js) | A simulation of Conway's Game of Life https://en.wikipedia.org/wiki/Conway%27s_Game_of_Life |
->>>>>>> f45a2368
+| Author                                       | Effect                                      | Description                                     |
+|----------------------------------------------|---------------------------------------------|-------------------------------------------------|
+| [@simmsb](https://github.com/simmsb)         | [Rainbow](web/priv/js_effects/rainbow.js)   | Just a simple rainbow effect to demo things     |
+| [@JohnVidler](https://github.com/JohnVidler) | [Conway](web/priv/js_effects/conway.js)     | The classic Conway's Game of Life sim           |
+| [@JohnVidler](https://github.com/JohnVidler) | [Colorway](web/priv/js_effects/colorway.js) | Another Conway's Game of Life sim, with trails! |